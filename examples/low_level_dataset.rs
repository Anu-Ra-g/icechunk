use std::{collections::HashMap, iter, num::NonZeroU64, sync::Arc};

use icechunk::{
    storage::{InMemoryStorage, MemCachingStorage},
    ArrayIndices, ChunkKeyEncoding, ChunkPayload, ChunkShape, Codec, DataType, Dataset,
    FillValue, Path, Storage, StorageTransformer, UserAttributes, ZarrArrayMetadata,
};
use itertools::Itertools;

#[tokio::main]
async fn main() -> Result<(), Box<dyn std::error::Error>> {
    println!("# The `Dataset` abstraction in Icechunk 2");
    println!("## First create the `Dataset`");
    println!(
        r#"
```
let storage: Arc<dyn Storage + Send + Sync> = Arc::new(InMemoryStorage::new());
let storage: Arc<dyn Storage + Send + Sync> =
    Arc::new(MemCachingStorage::new(storage, 100_000_000));
let mut ds = Dataset::create(Arc::clone(&storage));
```
"#,
    );

    let storage: Arc<dyn Storage + Send + Sync> = Arc::new(InMemoryStorage::new());
<<<<<<< HEAD
    let storage: Arc<dyn Storage + Send + Sync> =
        Arc::new(MemCachingStorage::new(storage, 100_000_000));
    let mut ds = Dataset::create(Arc::clone(&storage));
=======
    let mut ds = Dataset::create(Arc::clone(&storage)).build();
>>>>>>> ed27a4ec

    println!();
    println!();
    println!(
        r#"## Adding 3 groups

```
ds.add_group("/".into()).await?;
ds.add_group("/group1".into()).await?;
ds.add_group("/group2".into()).await?;
```
"#,
    );

    ds.add_group("/".into()).await?;
    ds.add_group("/group1".into()).await?;
    ds.add_group("/group2".into()).await?;

    println!();
    print_nodes(&ds).await;

    println!(
        r#"
```
let rows = ds
    .list_nodes()
    .await
    .sorted_by_key(|n| n.path.clone())
```
"#,
    );

    println!();
    println!("## Adding an array");

    println!(
        r#"
```
let zarr_meta1 = ZarrArrayMetadata {{
    shape: vec![3],
    data_type: DataType::Int32,
    chunk_shape: ChunkShape(vec![
        NonZeroU64::new(1).unwrap(),
        NonZeroU64::new(1).unwrap(),
        NonZeroU64::new(1).unwrap(),
    ]),
    chunk_key_encoding: ChunkKeyEncoding::Slash,
    fill_value: FillValue::Int32(0),
    codecs: Codecs("codec".to_string()),
    storage_transformers: Some(StorageTransformers("tranformers".to_string())),
    dimension_names: Some(vec![
        Some("x".to_string()),
        Some("y".to_string()),
        Some("t".to_string()),
    ]),
}};

let array1_path: Path = "/group1/array1".into();

ds.add_array(array1_path.clone(), zarr_meta1).await?;
```
"#,
    );

    let zarr_meta1 = ZarrArrayMetadata {
        shape: vec![3],
        data_type: DataType::Int32,
        chunk_shape: ChunkShape(vec![
            NonZeroU64::new(1).unwrap(),
            NonZeroU64::new(1).unwrap(),
            NonZeroU64::new(1).unwrap(),
        ]),
        chunk_key_encoding: ChunkKeyEncoding::Slash,
        fill_value: FillValue::Int32(0),
        codecs: vec![Codec {
            name: "mycodec".to_string(),
            configuration: Some(HashMap::from_iter(iter::once((
                "foo".to_string(),
                serde_json::Value::from(42),
            )))),
        }],
        storage_transformers: Some(vec![StorageTransformer {
            name: "mytransformer".to_string(),
            configuration: Some(HashMap::from_iter(iter::once((
                "foo".to_string(),
                serde_json::Value::from(42),
            )))),
        }]),
        dimension_names: Some(vec![
            Some("x".to_string()),
            Some("y".to_string()),
            Some("t".to_string()),
        ]),
    };
    let array1_path: Path = "/group1/array1".into();
    ds.add_array(array1_path.clone(), zarr_meta1).await?;
    println!();
    print_nodes(&ds).await;

    println!();
    println!();
    println!("## Setting array user attributes");
    println!(
        r#"
```
ds.set_user_attributes(array1_path.clone(), Some("{{n:42}}".to_string())).await?;
```
 "#,
    );
    ds.set_user_attributes(
        array1_path.clone(),
        Some(UserAttributes::try_new(br#"{"n":42}"#).unwrap()),
    )
    .await?;
    print_nodes(&ds).await;

    println!("## Committing");
    let v1_id = ds.flush().await?;
    println!(
        r#"
```
ds.flush().await?;
=> {v1_id:?}
```
 "#
    );

    println!("\nNow we continue to use the same dataset instance");
    println!();
    println!();
    println!("## Adding an inline chunk");
    ds.set_chunk_ref(
        array1_path.clone(),
        ArrayIndices(vec![0]),
        Some(ChunkPayload::Inline("hello".into())),
    )
    .await?;
    println!(
        r#"
```
ds.set_chunk(
    array1_path.clone(),
    ArrayIndices(vec![0]),
    Some(ChunkPayload::Inline(b"hello".into())),
)
.await?;
```
 "#,
    );
    let chunk = ds.get_chunk_ref(&array1_path, &ArrayIndices(vec![0])).await.unwrap();
    println!("## Reading the chunk");
    println!(
        r#"
```
let chunk = ds.get_chunk_ref(&array1_path, &ArrayIndices(vec![0])).await.unwrap();
=> {chunk:?}
```
 "#
    );

    println!();
    println!("## Committing");
    let v2_id = ds.flush().await?;
    println!(
        r#"
```
ds.flush().await?;
=> {v2_id:?}
```
 "#
    );

    println!("## Creating a new Dataset instance @ latest version");

    let mut ds = Dataset::update(Arc::clone(&storage), v2_id.clone()).build();

    println!(
        r#"
```
let mut ds = Dataset::update(Arc::clone(&storage), ObjectId.from("{v2_id:?}"));
```
 "#
    );

    print_nodes(&ds).await;

    println!("## Adding a new inline chunk");
    ds.set_chunk_ref(
        array1_path.clone(),
        ArrayIndices(vec![1]),
        Some(icechunk::ChunkPayload::Inline("bye".into())),
    )
    .await?;

    println!(
        r#"
```
ds.set_chunk(
    array1_path.clone(),
    ArrayIndices(vec![1]),
    Some(icechunk::ChunkPayload::Inline(b"bye".into())),
)
.await?;
```
 "#,
    );

    let chunk = ds.get_chunk_ref(&array1_path, &ArrayIndices(vec![1])).await.unwrap();
    println!("Reading the new chunk => `{chunk:?}`");

    let chunk = ds.get_chunk_ref(&array1_path, &ArrayIndices(vec![0])).await.unwrap();
    println!("Reading the old chunk => `{chunk:?}`");

    println!();
    println!("## Committing");
    let v3_id = ds.flush().await?;
    println!(
        r#"
```
ds.flush().await?;
=> {v3_id:?}
```
 "#
    );

    println!("Creating a new Dataset instance, on the previous version");
    let ds = Dataset::update(Arc::clone(&storage), v2_id.clone()).build();

    println!(
        r#"
```
let ds = Dataset::update(Arc::clone(&storage), ObjectId::from("{v2_id:?}"));
```
 "#
    );

    print_nodes(&ds).await;

    let chunk = ds.get_chunk_ref(&array1_path, &ArrayIndices(vec![0])).await.unwrap();
    println!("Reading the old chunk: {chunk:?}");

    let chunk = ds.get_chunk_ref(&array1_path, &ArrayIndices(vec![1])).await;
    println!("Reading the new chunk: {chunk:?}");

    Ok(())
}

async fn print_nodes(ds: &Dataset) {
    println!("### List of nodes");
    let rows = ds
        .list_nodes()
        .await
        .sorted_by_key(|n| n.path.clone())
        .map(|node| {
            format!(
                "|{:10?}|{:15}|{:10?}\n",
                node.node_type(),
                node.path.to_str().unwrap(),
                node.user_attributes,
            )
        })
        .format("");

    println!("{}", rows);
}<|MERGE_RESOLUTION|>--- conflicted
+++ resolved
@@ -23,13 +23,11 @@
     );
 
     let storage: Arc<dyn Storage + Send + Sync> = Arc::new(InMemoryStorage::new());
-<<<<<<< HEAD
-    let storage: Arc<dyn Storage + Send + Sync> =
-        Arc::new(MemCachingStorage::new(storage, 100_000_000));
-    let mut ds = Dataset::create(Arc::clone(&storage));
-=======
-    let mut ds = Dataset::create(Arc::clone(&storage)).build();
->>>>>>> ed27a4ec
+    let mut ds = Dataset::create(Arc::new(MemCachingStorage::new(
+        Arc::clone(&storage),
+        100_000_000,
+    )))
+    .build();
 
     println!();
     println!();
